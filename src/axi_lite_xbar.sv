// Copyright (c) 2020 ETH Zurich and University of Bologna.
// Copyright and related rights are licensed under the Solderpad Hardware
// License, Version 0.51 (the "License"); you may not use this file except in
// compliance with the License.  You may obtain a copy of the License at
// http://solderpad.org/licenses/SHL-0.51. Unless required by applicable law
// or agreed to in writing, software, hardware and materials distributed under
// this License is distributed on an "AS IS" BASIS, WITHOUT WARRANTIES OR
// CONDITIONS OF ANY KIND, either express or implied. See the License for the
// specific language governing permissions and limitations under the License.

// Author: Wolfgang Roenninger <wroennin@ethz.ch>

// axi_lite_xbar: Fully-connected AXI4-Lite crossbar.
// See `doc/axi_lite_xbar.md` for the documentation,
// including the definition of parameters and ports.

`include "axi/assign.svh"
`include "axi/typedef.svh"

module axi_lite_xbar #(
  parameter axi_pkg::xbar_cfg_t Cfg = '0,
  parameter type aw_chan_t          = logic,
  parameter type  w_chan_t          = logic,
  parameter type  b_chan_t          = logic,
  parameter type ar_chan_t          = logic,
  parameter type  r_chan_t          = logic,
  parameter type     req_t          = logic,
  parameter type    resp_t          = logic,
  parameter type    rule_t          = axi_pkg::xbar_rule_64_t,
  // DEPENDENT PARAMETERS, DO NOT OVERWRITE!
  parameter int unsigned MstIdxWidth = (Cfg.NoMstPorts > 32'd1) ? $clog2(Cfg.NoMstPorts) : 32'd1
) (
  input  logic                                        clk_i,
  input  logic                                        rst_ni,
  input  logic                                        test_i,
  input  req_t  [Cfg.NoSlvPorts-1:0]                  slv_ports_req_i,
  output resp_t [Cfg.NoSlvPorts-1:0]                  slv_ports_resp_o,
  output req_t  [Cfg.NoMstPorts-1:0]                  mst_ports_req_o,
  input  resp_t [Cfg.NoMstPorts-1:0]                  mst_ports_resp_i,
  input  rule_t [Cfg.NoAddrRules-1:0]                 addr_map_i,
  input  logic  [Cfg.NoSlvPorts-1:0]                  en_default_mst_port_i,
  input  logic  [Cfg.NoSlvPorts-1:0][MstIdxWidth-1:0] default_mst_port_i
);

  typedef logic [Cfg.AxiAddrWidth-1:0]   addr_t;
  typedef logic [Cfg.AxiDataWidth-1:0]   data_t;
  typedef logic [Cfg.AxiDataWidth/8-1:0] strb_t;
  // to account for the decoding error slave
  typedef logic [$clog2(Cfg.NoMstPorts + 1)-1:0] mst_port_idx_t;
  // full AXI typedef for the decode error slave, id_t and user_t are logic and will be
  // removed during logic optimization as they are stable
  `AXI_TYPEDEF_AW_CHAN_T ( full_aw_chan_t, addr_t,         logic, logic )
  `AXI_TYPEDEF_W_CHAN_T  ( full_w_chan_t,  data_t, strb_t,        logic )
  `AXI_TYPEDEF_B_CHAN_T  ( full_b_chan_t,                  logic, logic )
  `AXI_TYPEDEF_AR_CHAN_T ( full_ar_chan_t, addr_t,         logic, logic )
  `AXI_TYPEDEF_R_CHAN_T  ( full_r_chan_t,  data_t,         logic, logic )
  `AXI_TYPEDEF_REQ_T  ( full_req_t,  full_aw_chan_t, full_w_chan_t, full_ar_chan_t )
  `AXI_TYPEDEF_RESP_T ( full_resp_t, full_b_chan_t,  full_r_chan_t )

  // signals from the axi_lite_demuxes, one index more for decode error routing
  req_t  [Cfg.NoSlvPorts-1:0][Cfg.NoMstPorts:0] slv_reqs;
  resp_t [Cfg.NoSlvPorts-1:0][Cfg.NoMstPorts:0] slv_resps;

  // signals into the axi_lite_muxes, are of type slave as the multiplexer extends the ID
  req_t  [Cfg.NoMstPorts-1:0][Cfg.NoSlvPorts-1:0] mst_reqs;
  resp_t [Cfg.NoMstPorts-1:0][Cfg.NoSlvPorts-1:0] mst_resps;

  for (genvar i = 0; i < Cfg.NoSlvPorts; i++) begin : gen_slv_port_demux
    logic [MstIdxWidth-1:0] dec_aw,        dec_ar;
    mst_port_idx_t          slv_aw_select, slv_ar_select;
    logic                   dec_aw_error;
    logic                   dec_ar_error;

    full_req_t  err_req;
    full_resp_t err_resp;

    addr_decode #(
      .NoIndices  ( Cfg.NoMstPorts  ),
      .NoRules    ( Cfg.NoAddrRules ),
      .addr_t     ( addr_t          ),
      .rule_t     ( rule_t          )
    ) i_axi_aw_decode (
      .addr_i           ( slv_ports_req_i[i].aw.addr ),
      .addr_map_i       ( addr_map_i                 ),
      .idx_o            ( dec_aw                     ),
      .dec_valid_o      ( /*not used*/               ),
      .dec_error_o      ( dec_aw_error               ),
      .en_default_idx_i ( en_default_mst_port_i[i]   ),
      .default_idx_i    ( default_mst_port_i[i]      )
    );

    addr_decode #(
      .NoIndices  ( Cfg.NoMstPorts  ),
      .addr_t     ( addr_t          ),
      .NoRules    ( Cfg.NoAddrRules ),
      .rule_t     ( rule_t          )
    ) i_axi_ar_decode (
      .addr_i           ( slv_ports_req_i[i].ar.addr ),
      .addr_map_i       ( addr_map_i                 ),
      .idx_o            ( dec_ar                     ),
      .dec_valid_o      ( /*not used*/               ),
      .dec_error_o      ( dec_ar_error               ),
      .en_default_idx_i ( en_default_mst_port_i[i]   ),
      .default_idx_i    ( default_mst_port_i[i]      )
    );

    assign slv_aw_select = (dec_aw_error) ?
        mst_port_idx_t'(Cfg.NoMstPorts) : mst_port_idx_t'(dec_aw);
    assign slv_ar_select = (dec_ar_error) ?
        mst_port_idx_t'(Cfg.NoMstPorts) : mst_port_idx_t'(dec_ar);

    // make sure that the default slave does not get changed, if there is an unserved Ax
    // pragma translate_off
    `ifndef VERILATOR
    default disable iff (~rst_ni);
    default_aw_mst_port_en: assert property(
      @(posedge clk_i) (slv_ports_req_i[i].aw_valid && !slv_ports_resp_o[i].aw_ready)
          |=> $stable(en_default_mst_port_i[i]))
        else $fatal (1, $sformatf("It is not allowed to change the default mst port\
                                   enable, when there is an unserved Aw beat. Slave Port: %0d", i));
    default_aw_mst_port: assert property(
      @(posedge clk_i) (slv_ports_req_i[i].aw_valid && !slv_ports_resp_o[i].aw_ready)
          |=> $stable(default_mst_port_i[i]))
        else $fatal (1, $sformatf("It is not allowed to change the default mst port\
                                   when there is an unserved Aw beat. Slave Port: %0d", i));
    default_ar_mst_port_en: assert property(
      @(posedge clk_i) (slv_ports_req_i[i].ar_valid && !slv_ports_resp_o[i].ar_ready)
          |=> $stable(en_default_mst_port_i[i]))
        else $fatal (1, $sformatf("It is not allowed to change the enable, when\
                                   there is an unserved Ar beat. Slave Port: %0d", i));
    default_ar_mst_port: assert property(
      @(posedge clk_i) (slv_ports_req_i[i].ar_valid && !slv_ports_resp_o[i].ar_ready)
          |=> $stable(default_mst_port_i[i]))
        else $fatal (1, $sformatf("It is not allowed to change the default mst port\
                                   when there is an unserved Ar beat. Slave Port: %0d", i));
    `endif
    // pragma translate_on
    axi_lite_demux #(
      .aw_chan_t      ( aw_chan_t          ),  // AW Channel Type
      .w_chan_t       (  w_chan_t          ),  //  W Channel Type
      .b_chan_t       (  b_chan_t          ),  //  B Channel Type
      .ar_chan_t      ( ar_chan_t          ),  // AR Channel Type
      .r_chan_t       (  r_chan_t          ),  //  R Channel Type
      .req_t          ( req_t              ),
      .resp_t         ( resp_t             ),
      .NoMstPorts     ( Cfg.NoMstPorts + 1 ),
      .MaxTrans       ( Cfg.MaxMstTrans    ),
      .FallThrough    ( Cfg.FallThrough    ),
      .SpillAw        ( Cfg.LatencyMode[9] ),
      .SpillW         ( Cfg.LatencyMode[8] ),
      .SpillB         ( Cfg.LatencyMode[7] ),
      .SpillAr        ( Cfg.LatencyMode[6] ),
      .SpillR         ( Cfg.LatencyMode[5] )
    ) i_axi_lite_demux (
      .clk_i,   // Clock
      .rst_ni,  // Asynchronous reset active low
      .test_i,  // Testmode enable
      .slv_req_i       ( slv_ports_req_i[i]  ),
      .slv_aw_select_i ( slv_aw_select       ),
      .slv_ar_select_i ( slv_ar_select       ),
      .slv_resp_o      ( slv_ports_resp_o[i] ),
      .mst_reqs_o      ( slv_reqs[i]         ),
      .mst_resps_i     ( slv_resps[i]        )
    );

    // connect the decode error module to the last index of the demux master port
    // typedef as the decode error slave uses full axi
    axi_lite_to_axi #(
      .req_lite_t  ( req_t       ),
      .resp_lite_t ( resp_t      ),
      .req_t       ( full_req_t  ),
      .resp_t      ( full_resp_t )
    ) i_dec_err_conv (
      .slv_req_lite_i  ( slv_reqs[i][Cfg.NoMstPorts]  ),
      .slv_resp_lite_o ( slv_resps[i][Cfg.NoMstPorts] ),
      .mst_req_o       ( err_req                      ),
      .mst_resp_i      ( err_resp                     )
    );

    axi_err_slv #(
<<<<<<< HEAD
      .AxiIdWidth  ( 32'd1                ), // ID width is one as defined as logic above
      .req_t       ( full_req_t           ), // AXI request struct
      .resp_t      ( full_resp_t          ), // AXI response struct
      .Resp        ( axi_pkg::RESP_DECERR ),
      .ATOPs       ( 1'b0                 ), // no ATOPs in AXI4-Lite
      .MaxTrans    ( 1                    )  // Transactions terminate at this slave, and AXI4-Lite
                                             // transactions have only a single beat.
    ) i_axi_err_slv (
      .clk_i      ( clk_i       ),  // Clock
      .rst_ni     ( rst_ni      ),  // Asynchronous reset active low
      .test_i     ( test_i      ),  // Testmode enable
=======
      .AxiIdWidth  ( 32'd1                       ), // ID width is one as defined as logic above
      .req_t       ( full_req_t                  ), // AXI request struct
      .resp_t      ( full_resp_t                 ), // AXI response struct
      .FallThrough ( 1'b0                        ),
      .Resp        ( axi_pkg::RESP_DECERR        ),
      .MaxTrans    ( $clog2(Cfg.MaxMstTrans) + 1 )
    ) i_axi_err_slv (
      .clk_i      ( clk_i    ),  // Clock
      .rst_ni     ( rst_ni   ),  // Asynchronous reset active low
      .test_i     ( test_i   ),  // Testmode enable
>>>>>>> 9901b498
      // slave port
      .slv_req_i  ( err_req  ),
      .slv_resp_o ( err_resp )
    );
  end

  // cross all channels
  for (genvar i = 0; i < Cfg.NoSlvPorts; i++) begin : gen_xbar_slv_cross
    for (genvar j = 0; j < Cfg.NoMstPorts; j++) begin : gen_xbar_mst_cross
      assign mst_reqs[j][i]  = slv_reqs[i][j];
      assign slv_resps[i][j] = mst_resps[j][i];
    end
  end

  for (genvar i = 0; i < Cfg.NoMstPorts; i++) begin : gen_mst_port_mux
    axi_lite_mux #(
      .aw_chan_t   ( aw_chan_t          ), // AW Channel Type
      .w_chan_t    (  w_chan_t          ), //  W Channel Type
      .b_chan_t    (  b_chan_t          ), //  B Channel Type
      .ar_chan_t   ( ar_chan_t          ), // AR Channel Type
      .r_chan_t    (  r_chan_t          ), //  R Channel Type
      .req_t       ( req_t              ),
      .resp_t      ( resp_t             ),
      .NoSlvPorts  ( Cfg.NoSlvPorts     ), // Number of Masters for the module
      .MaxTrans    ( Cfg.MaxSlvTrans    ),
      .FallThrough ( Cfg.FallThrough    ),
      .SpillAw     ( Cfg.LatencyMode[4] ),
      .SpillW      ( Cfg.LatencyMode[3] ),
      .SpillB      ( Cfg.LatencyMode[2] ),
      .SpillAr     ( Cfg.LatencyMode[1] ),
      .SpillR      ( Cfg.LatencyMode[0] )
    ) i_axi_lite_mux (
      .clk_i,  // Clock
      .rst_ni, // Asynchronous reset active low
      .test_i, // Test Mode enable
      .slv_reqs_i  ( mst_reqs[i]         ),
      .slv_resps_o ( mst_resps[i]        ),
      .mst_req_o   ( mst_ports_req_o[i]  ),
      .mst_resp_i  ( mst_ports_resp_i[i] )
    );
  end
endmodule<|MERGE_RESOLUTION|>--- conflicted
+++ resolved
@@ -178,7 +178,6 @@
     );
 
     axi_err_slv #(
-<<<<<<< HEAD
       .AxiIdWidth  ( 32'd1                ), // ID width is one as defined as logic above
       .req_t       ( full_req_t           ), // AXI request struct
       .resp_t      ( full_resp_t          ), // AXI response struct
@@ -190,21 +189,9 @@
       .clk_i      ( clk_i       ),  // Clock
       .rst_ni     ( rst_ni      ),  // Asynchronous reset active low
       .test_i     ( test_i      ),  // Testmode enable
-=======
-      .AxiIdWidth  ( 32'd1                       ), // ID width is one as defined as logic above
-      .req_t       ( full_req_t                  ), // AXI request struct
-      .resp_t      ( full_resp_t                 ), // AXI response struct
-      .FallThrough ( 1'b0                        ),
-      .Resp        ( axi_pkg::RESP_DECERR        ),
-      .MaxTrans    ( $clog2(Cfg.MaxMstTrans) + 1 )
-    ) i_axi_err_slv (
-      .clk_i      ( clk_i    ),  // Clock
-      .rst_ni     ( rst_ni   ),  // Asynchronous reset active low
-      .test_i     ( test_i   ),  // Testmode enable
->>>>>>> 9901b498
       // slave port
-      .slv_req_i  ( err_req  ),
-      .slv_resp_o ( err_resp )
+      .slv_req_i  ( err_req     ),
+      .slv_resp_o ( err_resp    )
     );
   end
 
